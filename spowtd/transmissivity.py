"""Transmissivity classes

"""

import numpy as np

import copy 

import scipy.integrate as integrate_mod

import spowtd.spline as spline_mod


def create_transmissivity_function(parameters):
    """Create a transmissivity function

    Returns a callable object that returns transmissivity at a given
    water level.  The class of the object depends on the "type" field
    in the parameters provided, and must be either "peatclsm" or
    "spline".

    """
    if 'type' not in parameters:
        raise ValueError(
            '"type" field is required in parameters; got {}'.format(parameters)
        )
    sy_type = parameters.pop('type', None)
    return {
        'peatclsm': PeatclsmTransmissivity,
        'spline': SplineTransmissivity,
    }[sy_type](**parameters)


class SplineTransmissivity:
    """Transmissivity parameterized as a spline of log conductivity

    zeta_knots_mm: Sequence of water levels in mm
    K_knots: Condutivity values at those water levels

    Stores a set of knots representing hydraulic conductivity at water
    table heights (relative to surface) zeta.  When called, takes a
    water table height and returns a transmissivity obtained by linear
    interpolation of log-conductivity.

    This is an extended value function that returns
    minimum_transmissivity below min(zeta) and extrapolates
    exponentially or linearly above max(zeta), according to whether
    the last two knots have the same or different conductivity.

    """

    __slots__ = [
        'zeta_knots_mm',
        'K_knots_km_d',
        'minimum_transmissivity_m2_d',
        '_spline',
    ]

    def __init__(
        self, zeta_knots_mm, K_knots_km_d, minimum_transmissivity_m2_d
    ):
        self.zeta_knots_mm = np.asarray(zeta_knots_mm, dtype='float64')
        self.K_knots_km_d = np.asarray(K_knots_km_d, dtype='float64')
        self.minimum_transmissivity_m2_d = minimum_transmissivity_m2_d
        log_K_knots = np.log(K_knots_km_d)
        self._spline = spline_mod.Spline.from_points(
            zip(zeta_knots_mm, log_K_knots), order=1
        )

    def conductivity(self, water_level_mm):
        assert water_level_mm >= self.zeta_knots_mm.min()
        if water_level_mm >= self.zeta_knots_mm.max():
            raise NotImplementedError('Extrapolation above highest knot')
        return np.exp(self._spline(water_level_mm))

    def __call__(self, water_level_mm):
        if np.isscalar(water_level_mm):
            return self.call_scalar(water_level_mm)
        return np.array(
            [self.call_scalar(value) for value in water_level_mm],
            dtype='float64',
        )

    def call_scalar(self, water_level_mm):
        """Compute transmissivity for a scalar argument"""
        if water_level_mm <= self.zeta_knots_mm.min():
            return self.minimum_transmissivity_m2_d
        return (
            self.minimum_transmissivity_m2_d
            + integrate_mod.quad(
                self.conductivity, self.zeta_knots_mm.min(), water_level_mm
            )[0]
        )


class PeatclsmTransmissivity:
    """Transmissivity function used in PEATCLSM

    Computes transmissivity in m^2 / s from water level in mm.

    See equation 3 in Apers et al. 2022, JAMES.

    """

    __slots__ = ['Ksmacz0', 'alpha', 'zeta_max_cm']

    def __init__(self, Ksmacz0, alpha, zeta_max_cm):
        self.Ksmacz0 = Ksmacz0
        self.alpha = alpha
        self.zeta_max_cm = zeta_max_cm

    def __call__(self, water_level_mm):
        Ksmacz0 = self.Ksmacz0
        alpha = self.alpha
        zeta_max_cm = self.zeta_max_cm
        water_level_mm = np.asarray(water_level_mm)
<<<<<<< HEAD
##### manual code change for lowering zeta max and T to infinity above
#        water_level_mm_corr = copy.deepcopy(water_level_mm)
#        water_level_mm_corr[(water_level_mm/10)>zeta_max_cm]=(zeta_max_cm-0.0001)*10
        if(water_level_mm / 10 > zeta_max_cm).any():
            raise ValueError('T undefined at water level > {} cm in {}'
                             .format(zeta_max_cm, water_level_mm / 10))
=======
        if (water_level_mm / 10 > zeta_max_cm).any():
            raise ValueError(
                'T undefined at water level > {} cm in {}'.format(
                    zeta_max_cm, water_level_mm / 10
                )
            )
>>>>>>> d2b17963
        return (
#            Ksmacz0 * (zeta_max_cm - water_level_mm_corr / 10) ** (1 - alpha)
#         ) / (100 * (alpha - 1))
            Ksmacz0 * (zeta_max_cm - water_level_mm / 10) ** (1 - alpha)
        ) / (100 * (alpha - 1))<|MERGE_RESOLUTION|>--- conflicted
+++ resolved
@@ -114,21 +114,12 @@
         alpha = self.alpha
         zeta_max_cm = self.zeta_max_cm
         water_level_mm = np.asarray(water_level_mm)
-<<<<<<< HEAD
 ##### manual code change for lowering zeta max and T to infinity above
 #        water_level_mm_corr = copy.deepcopy(water_level_mm)
 #        water_level_mm_corr[(water_level_mm/10)>zeta_max_cm]=(zeta_max_cm-0.0001)*10
         if(water_level_mm / 10 > zeta_max_cm).any():
             raise ValueError('T undefined at water level > {} cm in {}'
                              .format(zeta_max_cm, water_level_mm / 10))
-=======
-        if (water_level_mm / 10 > zeta_max_cm).any():
-            raise ValueError(
-                'T undefined at water level > {} cm in {}'.format(
-                    zeta_max_cm, water_level_mm / 10
-                )
-            )
->>>>>>> d2b17963
         return (
 #            Ksmacz0 * (zeta_max_cm - water_level_mm_corr / 10) ** (1 - alpha)
 #         ) / (100 * (alpha - 1))
