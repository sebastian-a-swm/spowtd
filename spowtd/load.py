"""Load data into Spowtd data file

"""

import csv as csv_mod
import datetime as datetime_mod
import logging
import os

import numpy as np
import pytz


ISO_8601_FORMAT = '%Y-%m-%d %H:%M:%S'
SCHEMA_PATH = os.path.join(os.path.dirname(__file__), 'schema.sql')
LOG = logging.getLogger('spowtd.load')


def load_data(
    connection,
    precipitation_data_file,
    evapotranspiration_data_file,
    water_level_data_file,
    time_zone_name,
):
    """Load data into Spowtd data file"""
    time_zone = pytz.timezone(time_zone_name)

    connection.execute("PRAGMA foreign_keys = 1")
    cursor = connection.cursor()

    # Error out if database is populated
    tables = [
        row[0]
        for row in cursor.execute(
            "SELECT name FROM sqlite_master WHERE type='table'"
        )
    ]
    if tables:
        raise ValueError('Database already populated; remove before loading')

    with open(SCHEMA_PATH, 'rt') as schema_file:
        cursor.executescript(schema_file.read())
    # Format: Datetime, precipitation intensity (mm / h)
    precip_csv = csv_mod.reader(precipitation_data_file, delimiter=',')
    header = next(precip_csv)
    assert header[0].lower().startswith('datetime'), header
    # Strategy: load into staging tables first, then establish time
    # grid
    cursor.executemany(
        """
    INSERT INTO rainfall_intensity_staging
      (epoch, rainfall_intensity_mm_h)
    VALUES (?, ?)""",
        generate_timestamped_rows(precip_csv, time_zone),
    )
    del precip_csv

    # Format: Datetime, evapotranspiration (mm / h)
    et_csv = csv_mod.reader(evapotranspiration_data_file, delimiter=',')
    header = next(et_csv)
    assert header[0].lower().startswith('datetime'), header
    cursor.executemany(
        """
    INSERT INTO evapotranspiration_staging
      (epoch, evapotranspiration_mm_h)
    VALUES (?, ?)""",
        generate_timestamped_rows(et_csv, time_zone),
    )
    del et_csv

    water_level_csv = csv_mod.reader(water_level_data_file, delimiter=',')
    # Format: Datetime, water level (mm)
    header = next(water_level_csv)
    assert header[0].lower().startswith('datetime'), header
    cursor.executemany(
        """
    INSERT INTO water_level_staging
      (epoch, zeta_mm)
    VALUES (?, ?)""",
        generate_timestamped_rows(water_level_csv, time_zone),
    )
    time_grid, time_step = populate_grid_time(cursor, time_zone_name)
    populate_rainfall_intensity(cursor, time_grid, time_step)
    populate_evapotranspiration(cursor, time_grid, time_step, tz=time_zone)
    populate_water_level(cursor, time_grid)
    cursor.close()
    connection.commit()


def populate_water_level(cursor, time_grid):
    """Interpolate water level onto precipitation time grid"""
    time_grid = np.asarray(time_grid)
    cursor.execute(
        """
    SELECT epoch, zeta_mm
    FROM water_level_staging"""
    )
    zeta_t, zeta_mm = zip(*cursor.fetchall())
    # Label times in the time grid with valid data intervals, starting
    # from 1.  Invalid times are left with a NULL data interval.
    zeta_t = np.array(zeta_t)
    # Epoch is an integer
    assert np.issubdtype(time_grid.dtype, np.integer), time_grid.dtype
    assert np.issubdtype(zeta_t.dtype, np.integer), zeta_t.dtype
    # Find gaps in the input time series
    time_steps = np.diff(zeta_t)
    gap_i = np.nonzero(time_steps != time_steps.min())[0]
    assert ((zeta_t[gap_i + 1] - zeta_t[gap_i]) > time_steps.min()).all(), (
        zeta_t[gap_i + 1] - zeta_t[gap_i]
    )
    valid_boundaries = (
        [time_grid[0]]
        + sum(
            (list(pair) for pair in zip(zeta_t[gap_i], zeta_t[gap_i + 1])), []
        )
        + [time_grid[-1]]
    )
    assert len(valid_boundaries) % 2 == 0
    valid_intervals = [
        (valid_boundaries[i], valid_boundaries[i + 1], i // 2 + 1)
        for i in range(0, len(valid_boundaries), 2)
    ]
    data_intervals = np.empty((len(time_grid),), dtype='int64')
    data_intervals[:] = -1
    for start, through, label in valid_intervals:
        data_intervals[(time_grid >= start) & (time_grid <= through)] = label
    valid_mask = data_intervals != -1
    cursor.executemany(
        """
    UPDATE grid_time
    SET data_interval = ?
    WHERE epoch = ?""",
        zip(
            data_intervals[valid_mask].tolist(), time_grid[valid_mask].tolist()
        ),
    )

    # Interpolate
    zeta_on_grid = np.interp(time_grid[:-1], zeta_t, zeta_mm)
    cursor.executemany(
        """
    INSERT INTO water_level (epoch, zeta_mm)
    VALUES (?, ?)""",
        zip(
            time_grid[valid_mask].tolist(),
            zeta_on_grid[valid_mask[:-1]].tolist(),
        ),
    )


def populate_grid_time(cursor, time_zone_name):
    """Determine and populate grid_time

    Identifies interval with both precipitation and water level data,
    and returns the time grid array and time step as a tuple.

    """
    time_grid = [
        epoch
        for epoch, in cursor.execute(
            """
        WITH a AS (
          SELECT min(epoch) AS min_t_zeta,
                 max(epoch) AS max_t_zeta
          FROM water_level_staging
        )
        SELECT epoch
        FROM rainfall_intensity_staging AS ris
        JOIN a
          ON ris.epoch >= min_t_zeta
          AND ris.epoch <= max_t_zeta
        ORDER BY epoch"""
        )
    ]
    delta_t = sorted(set(np.diff(time_grid)))
    if len(delta_t) != 1:
        raise ValueError(
            'Nonuniform time steps in rainfall data: {} s'.format(delta_t)
        )
    time_step = int(delta_t[0])
    del delta_t
    cursor.execute(
        """
    INSERT INTO time_grid (source_time_zone, time_step_s)
    VALUES (?, ?)""",
        (time_zone_name, time_step),
    )
    # Add a grid time for the end of the last rainfall interval
    time_grid.append(time_grid[-1] + time_step)
    cursor.executemany(
        """
    INSERT INTO grid_time (epoch)
    VALUES (?)""",
        [(epoch,) for epoch in time_grid],
    )
    return (time_grid, time_step)


def populate_rainfall_intensity(cursor, time_grid, time_step):
    """Populate rainfall intensity on target grid"""
    cursor.execute(
        """
    INSERT INTO rainfall_intensity
      (from_epoch, thru_epoch, rainfall_intensity_mm_h)
    SELECT ris.epoch, ris.epoch + ?, rainfall_intensity_mm_h
    FROM rainfall_intensity_staging AS ris
    JOIN grid_time AS gt
      USING (epoch)
    WHERE ris.epoch <= ?""",
        (time_step, time_grid[-2]),
    )


def populate_evapotranspiration(cursor, time_grid, time_step, tz):
    """Populate evapotranspiration on target grid"""
    # Check that evapotranspiration is defined on same grid and same
    # intervals as rainfall
    cursor.execute(
        """
    SELECT epoch
    FROM grid_time AS gt
    WHERE NOT EXISTS (
      SELECT 1 FROM evapotranspiration_staging AS es
      WHERE es.epoch = gt.epoch
    )
    ORDER BY epoch"""
    )
    missing_epochs = [row[0] for row in cursor.fetchall()]
    if missing_epochs:
        missing_datetimes = [
            str(
                datetime_mod.datetime.fromtimestamp(
                    epoch, datetime_mod.timezone.utc
                ).astimezone(tz)
            )
            for epoch in missing_epochs
        ]
        raise ValueError(
            'No ET data at {} grid datetimes (showing up to 3): {}'.format(
                len(missing_datetimes), missing_datetimes[:3]
            )
        )
    cursor.execute(
        """
    INSERT INTO evapotranspiration
      (from_epoch, thru_epoch, evapotranspiration_mm_h)
    SELECT es.epoch, es.epoch + ?, evapotranspiration_mm_h
    FROM evapotranspiration_staging AS es
    JOIN grid_time AS gt
      USING (epoch)
    WHERE es.epoch <= ?""",
        (time_step, time_grid[-2]),
    )


def generate_timestamped_rows(rows, tz):
    """Generate rows with the first value replaced by a UNIX timestamp

    The first item in each row is assumed to be a text datetime
    in ISO 8601 format.

    The pytz object passed as the second argument is used to convert
    the datetime to UTC (if necessary) and convert to a UNIX timestamp
    (seconds since 1970-01-01 00:00:00).

    """
    for row in rows:
        local_datetime = tz.localize(
            datetime_mod.datetime.strptime(row[0], ISO_8601_FORMAT)
        )
        is_aware = local_datetime.tzinfo.utcoffset(local_datetime) is not None
        assert is_aware
        epoch = local_datetime.timestamp()
        if not epoch.is_integer():
<<<<<<< HEAD
            raise ValueError('Non-integer seconds in datetime {}'
                             .format(row[0]))
        yield [int(epoch)] + row[1:]
=======
            raise ValueError(
                'Non-integer seconds in datetime {}'.format(row[0])
            )
        yield [int(epoch)] + row[1:]
>>>>>>> d2b17963
<|MERGE_RESOLUTION|>--- conflicted
+++ resolved
@@ -273,13 +273,7 @@
         assert is_aware
         epoch = local_datetime.timestamp()
         if not epoch.is_integer():
-<<<<<<< HEAD
-            raise ValueError('Non-integer seconds in datetime {}'
-                             .format(row[0]))
-        yield [int(epoch)] + row[1:]
-=======
             raise ValueError(
                 'Non-integer seconds in datetime {}'.format(row[0])
             )
         yield [int(epoch)] + row[1:]
->>>>>>> d2b17963
